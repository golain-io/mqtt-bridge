package hooks

import (
	"sync/atomic"

	"go.uber.org/zap"

	bridge "github.com/golain-io/mqtt-bridge"
)

// EchoHook implements BridgeHook interface to provide message logging functionality

type EchoHook struct {
	logger    *zap.Logger
	isRunning atomic.Bool
	id        string
}

// NewEchoHook creates a new LoggingHook instance
func NewEchoHook(logger *zap.Logger) *EchoHook {
	return &EchoHook{
		logger: logger,
		id:     "echo_hook",
	}
}

// OnMessageReceived logs the received message
func (h *EchoHook) OnMessageReceived(msg []byte) []byte {
	if !h.isRunning.Load() {
		return msg
	}

	h.logger.Info("message received echo", zap.ByteString("message", msg))
	msg = msg[1:]
<<<<<<< HEAD

=======
>>>>>>> a581c151

	h.logger.Info("message received echo",
		zap.ByteString("message", msg),
		zap.String("hook_id", h.id))
	return msg
}

// Provides indicates whether this hook provides the specified functionality
func (h *EchoHook) Provides(b byte) bool {
	return b == bridge.OnMessageReceived
}

// Init initializes the hook with the provided configuration
func (h *EchoHook) Init(config any) error {
	if config != nil {
		// You could add configuration handling here
		// For example, if config contains log level or other settings
	}
	h.isRunning.Store(true)
	return nil
}

// Stop gracefully stops the hook
func (h *EchoHook) Stop() error {
	h.isRunning.Store(false)
	return nil
}

// ID returns the unique identifier for this hook
func (h *EchoHook) ID() string {
	return h.id
}<|MERGE_RESOLUTION|>--- conflicted
+++ resolved
@@ -32,10 +32,6 @@
 
 	h.logger.Info("message received echo", zap.ByteString("message", msg))
 	msg = msg[1:]
-<<<<<<< HEAD
-
-=======
->>>>>>> a581c151
 
 	h.logger.Info("message received echo",
 		zap.ByteString("message", msg),
