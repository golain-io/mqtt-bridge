package bridge

import (
	"context"
	"fmt"
	"io"
	"sync/atomic"
	"testing"
	"time"

	mqtt "github.com/eclipse/paho.mqtt.golang"
	"github.com/stretchr/testify/assert"
	"go.uber.org/zap"
)

func TestMQTTBridgeEchoServer(t *testing.T) {
	// Setup logger
	logger, _ := zap.NewDevelopment()
	defer logger.Sync()

	// MQTT client options for server
	serverOpts := mqtt.NewClientOptions().
		AddBroker("tcp://localhost:1883").
		SetClientID("bridge-test-server")

	// Create and connect server MQTT client
	serverClient := mqtt.NewClient(serverOpts)
	if token := serverClient.Connect(); token.Wait() && token.Error() != nil {
		t.Fatalf("Failed to connect server to MQTT: %v", token.Error())
	}
	defer serverClient.Disconnect(250)

	// Create bridge listener
	serverBridgeID := "test-server"
	rootTopic := "/vedant"
	listener := NewMQTTNetBridge(serverClient, serverBridgeID,
		WithRootTopic(rootTopic),
		WithLogger(logger),
	)
	listener.AddHook(NewEchoHook(logger), nil)
	defer listener.Close()

	// Channel to signal server is ready
	serverReady := make(chan struct{})
	serverErr := make(chan error, 1)

	// Start echo server in goroutine
	go func() {
		defer close(serverReady)
		conn, err := listener.Accept()
		if err != nil {
			serverErr <- fmt.Errorf("accept error: %v", err)
			return
		}

		serverReady <- struct{}{}

		go func() {
			defer conn.Close()
			handleTestConnection(t, conn)
		}()
	}()

	// MQTT client options for client
	clientOpts := mqtt.NewClientOptions().
		AddBroker("tcp://localhost:1883").
		SetClientID("bridge-test-client")

	// Create and connect client MQTT client
	clientClient := mqtt.NewClient(clientOpts)
	if token := clientClient.Connect(); token.Wait() && token.Error() != nil {
		t.Fatalf("Failed to connect client to MQTT: %v", token.Error())
	}
	defer clientClient.Disconnect(250)

	// Create client bridge
	clientBridgeID := "test-client"
	clientBridge := NewMQTTNetBridge(clientClient, clientBridgeID, WithRootTopic(rootTopic))
	defer clientBridge.Close()

	// Connect to the server
	ctx, cancel := context.WithTimeout(context.Background(), 5*time.Second)
	defer cancel()

	conn, err := clientBridge.Dial(ctx, serverBridgeID)
	if err != nil {
		t.Fatalf("Failed to connect to server: %v", err)
	}
	defer conn.Close()

	// Increase timeout for server readiness
	select {
	case <-serverReady:
	case err := <-serverErr:
		t.Fatal(err)
	case <-time.After(10 * time.Second):
		t.Fatal("Timeout waiting for server to be ready")
	}

	// Add small delay to ensure MQTT subscriptions are fully established
	time.Sleep(500 * time.Millisecond)

	// Test echo functionality
	testCases := []string{
		"Hello, World!",
		"Testing 1,2,3",
		"Special chars: !@#$%^&*()",
	}

	for _, tc := range testCases {
		t.Run(fmt.Sprintf("Echo_%s", tc), func(t *testing.T) {
			// Increase operation deadline
			deadline := time.Now().Add(5 * time.Second)
			err = conn.SetWriteDeadline(deadline)
			assert.NoError(t, err)

			// Write test message
			_, err := conn.Write([]byte(tc))
			assert.NoError(t, err)

			// Set read deadline
			err = conn.SetReadDeadline(deadline)
			assert.NoError(t, err)

			// Read response with retry
			buf := make([]byte, 1024)
			var n int
			for retries := 3; retries > 0; retries-- {
				n, err = conn.Read(buf)
				if err == nil {
					break
				}
				time.Sleep(100 * time.Millisecond)
			}
			assert.NoError(t, err)
			assert.Equal(t, tc, string(buf[:n]))
		})
	}
}

func handleTestConnection(t *testing.T, conn io.ReadWriteCloser) {
	// Echo incoming messages
	buf := make([]byte, 1024)
	for {
		// Set read deadline for each iteration
		if tc, ok := conn.(interface{ SetReadDeadline(time.Time) error }); ok {
			tc.SetReadDeadline(time.Now().Add(10 * time.Second))
		}

		n, err := conn.Read(buf)
		if err != nil {
			if err != io.EOF {
				t.Logf("Read error: %v", err)
			}
			return
		}

		// Log received data
		t.Logf("Server received: %s", string(buf[:n]))

		// Set write deadline for response
		if tc, ok := conn.(interface{ SetWriteDeadline(time.Time) error }); ok {
			tc.SetWriteDeadline(time.Now().Add(10 * time.Second))
		}

		// Echo back immediately without delay
		_, err = conn.Write(buf[:n])
		if err != nil {
			t.Logf("Write error: %v", err)
			return
		}

		// Log echo response
		t.Logf("Server echoed: %s", string(buf[:n]))
	}
}

// Hook from example/hooks/echo_hook.go
type EchoHook struct {
	logger    *zap.Logger
	isRunning atomic.Bool
	id        string
}

// NewEchoHook creates a new LoggingHook instance
func NewEchoHook(logger *zap.Logger) *EchoHook {
	return &EchoHook{
		logger: logger,
		id:     "echo_hook",
	}
}

// OnMessageReceived logs the received message
func (h *EchoHook) OnMessageReceived(msg []byte) []byte {
	if !h.isRunning.Load() {
		return msg
	}

<<<<<<< HEAD
=======
	h.logger.Info("message received echo", zap.ByteString("message", msg))

>>>>>>> a581c151
	h.logger.Info("message received echo",
		zap.ByteString("message", msg),
		zap.String("hook_id", h.id))
	return msg
}

// Provides indicates whether this hook provides the specified functionality
func (h *EchoHook) Provides(b byte) bool {
	return b == OnMessageReceived
}

// Init initializes the hook with the provided configuration
func (h *EchoHook) Init(config any) error {
	if config != nil {
		// You could add configuration handling here
		// For example, if config contains log level or other settings
	}
	h.isRunning.Store(true)
	return nil
}

// Stop gracefully stops the hook
func (h *EchoHook) Stop() error {
	h.isRunning.Store(false)
	return nil
}

// ID returns the unique identifier for this hook
func (h *EchoHook) ID() string {
	return h.id
}<|MERGE_RESOLUTION|>--- conflicted
+++ resolved
@@ -196,11 +196,6 @@
 		return msg
 	}
 
-<<<<<<< HEAD
-=======
-	h.logger.Info("message received echo", zap.ByteString("message", msg))
-
->>>>>>> a581c151
 	h.logger.Info("message received echo",
 		zap.ByteString("message", msg),
 		zap.String("hook_id", h.id))
