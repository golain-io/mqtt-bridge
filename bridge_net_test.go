--- conflicted
+++ resolved
@@ -196,13 +196,6 @@
 		return msg
 	}
 
-	h.logger.Info("message received echo", zap.ByteString("message", msg))
-<<<<<<< HEAD
-=======
-	fmt.Println("message received echo vednat", msg)
-	msg = msg[1:]
->>>>>>> ff103715
-
 	h.logger.Info("message received echo",
 		zap.ByteString("message", msg),
 		zap.String("hook_id", h.id))
